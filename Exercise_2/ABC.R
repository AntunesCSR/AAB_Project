--- conflicted
+++ resolved
@@ -40,16 +40,12 @@
 num_sites <- pan_data$NumSites[1] # load number of sites
 num_sites
 mt_rate <- pan_data$MtRatePerSite[1] # load mutation rate per site
-mt_rate <- 1.2e-8
+mt_rate <- 1.2e-8 # had to manually change the value of mutation rate because it was not being read correctly
 mt_rate
 
 # observed number of segregating sites
 obs_S_central <- pan_data$SegregatingSites[1]
 obs_S_western <- pan_data$SegregatingSites[2]
-<<<<<<< HEAD
-=======
-####NOTE!!!!!! obs_S <- 190 # sum of the observed number of segregating sites for both subspecies
->>>>>>> 3708bdaf
 
 # number of simulations
 nsim <- 1000
@@ -59,12 +55,7 @@
 tol05 <- 0.05
 tol40 <- 0.4
 
-<<<<<<< HEAD
 # sample size for each population
-=======
-# sample size 
-  # n <- ind_num # or is it 10?
->>>>>>> 3708bdaf
 n <- 10
 
 # define the total mutation rate for the locus under study
@@ -104,6 +95,7 @@
 
 dist_sumstat_central <- abs(simS-obs_S_central)
 dist_sumstat_western <- abs(simS-obs_S_western)
+
 
 
 ### 5. Reject the parameter values that result in large distances than the tolerance distance
